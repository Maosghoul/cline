--- conflicted
+++ resolved
@@ -122,11 +122,8 @@
 	zaiApiLine?: string
 	onRetryAttempt?: (attempt: number, maxRetries: number, delay: number, error: any) => void
 	ocaBaseUrl?: string
-<<<<<<< HEAD
 	minimaxApiLine?: string
-=======
 	ocaMode?: string
->>>>>>> ca87c21b
 
 	// Plan mode configurations
 	planModeApiModelId?: string
