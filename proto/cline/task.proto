--- conflicted
+++ resolved
@@ -40,135 +40,6 @@
   rpc deleteAllTaskHistory(EmptyRequest) returns (DeleteAllTaskHistoryCount);
 }
 
-<<<<<<< HEAD
-// Task-specific settings
-message TaskSettings {
-   string aws_region = 1;
-   bool aws_use_cross_region_inference = 2;
-   bool aws_bedrock_use_prompt_cache = 3;
-   string aws_bedrock_endpoint = 4;
-   string aws_profile = 5;
-   string aws_authentication = 6;
-   bool aws_use_profile = 7;
-   string vertex_project_id = 8;
-   string vertex_region = 9;
-   string requesty_base_url = 10;
-   string open_ai_base_url = 11;
-  // map<string, string> open_ai_headers = 12;
-   string ollama_base_url = 13;
-   string ollama_api_options_ctx_num = 14;
-   string lm_studio_base_url = 15;
-   string lm_studio_max_tokens = 16;
-   string anthropic_base_url = 17;
-   string gemini_base_url = 18;
-   string azure_api_version = 19;
-   string open_router_provider_sorting = 20;
-   AutoApprovalSettings auto_approval_settings = 21;
-   BrowserSettings browser_settings = 24;
-   string lite_llm_base_url = 25;
-   bool lite_llm_use_prompt_cache = 26;
-   int32 fireworks_model_max_completion_tokens = 27;
-   int32 fireworks_model_max_tokens = 28;
-   string qwen_api_line = 29;
-   string moonshot_api_line = 30;
-   string zai_api_line = 31;
-   string telemetry_setting = 32;
-   string asksage_api_url = 33;
-   bool plan_act_separate_models_setting = 34;
-   bool enable_checkpoints_setting = 35;
-   int32 request_timeout_ms = 36;
-   int32 shell_integration_timeout = 37;
-   string default_terminal_profile = 38;
-   int32 terminal_output_line_limit = 39;
-   string sap_ai_core_token_url = 40;
-   string sap_ai_core_base_url = 41;
-   string sap_ai_resource_group = 42;
-   bool sap_ai_core_use_orchestration_mode = 43;
-   string claude_code_path = 44;
-   string qwen_code_oauth_path = 45;
-   bool strict_plan_mode_enabled = 46;
-   bool yolo_mode_toggled = 47;
-   bool use_auto_condense = 48;
-   string preferred_language = 49;
-   OpenaiReasoningEffort openai_reasoning_effort = 50;
-   PlanActMode mode = 51;
-   DictationSettings dictation_settings = 52;
-   FocusChainSettings focus_chain_settings = 53;
-   string custom_prompt = 54;
-   string dify_base_url = 55;
-   double auto_condense_threshold = 56;
-   string oca_base_url = 57;
-   ApiProvider plan_mode_api_provider = 58;
-   string plan_mode_api_model_id = 59;
-   int64 plan_mode_thinking_budget_tokens = 60;
-   string plan_mode_reasoning_effort = 61;
-   LanguageModelChatSelector plan_mode_vs_code_lm_model_selector = 62;
-   bool plan_mode_aws_bedrock_custom_selected = 63;
-   string plan_mode_aws_bedrock_custom_model_base_id = 64;
-   string plan_mode_open_router_model_id = 65;
-   OpenRouterModelInfo plan_mode_open_router_model_info = 66;
-   string plan_mode_open_ai_model_id = 67;
-   OpenAiCompatibleModelInfo plan_mode_open_ai_model_info = 68;
-   string plan_mode_ollama_model_id = 69;
-   string plan_mode_lm_studio_model_id = 70;
-   string plan_mode_lite_llm_model_id = 71;
-   LiteLLMModelInfo plan_mode_lite_llm_model_info = 72;
-   string plan_mode_requesty_model_id = 73;
-   OpenRouterModelInfo plan_mode_requesty_model_info = 74;
-   string plan_mode_together_model_id = 75;
-   string plan_mode_fireworks_model_id = 76;
-   string plan_mode_sap_ai_core_model_id = 77;
-   string plan_mode_sap_ai_core_deployment_id = 78;
-   string plan_mode_groq_model_id = 79;
-   OpenRouterModelInfo plan_mode_groq_model_info = 80;
-   string plan_mode_baseten_model_id = 81;
-   OpenRouterModelInfo plan_mode_baseten_model_info = 82;
-   string plan_mode_hugging_face_model_id = 83;
-   OpenRouterModelInfo plan_mode_hugging_face_model_info = 84;
-   string plan_mode_huawei_cloud_maas_model_id = 85;
-   OpenRouterModelInfo plan_mode_huawei_cloud_maas_model_info = 86;
-   string plan_mode_oca_model_id = 87;
-   OcaModelInfo plan_mode_oca_model_info = 88;
-   ApiProvider act_mode_api_provider = 89;
-   string act_mode_api_model_id = 90;
-   int64 act_mode_thinking_budget_tokens = 91;
-   string act_mode_reasoning_effort = 92;
-   LanguageModelChatSelector act_mode_vs_code_lm_model_selector = 93;
-   bool act_mode_aws_bedrock_custom_selected = 94;
-   string act_mode_aws_bedrock_custom_model_base_id = 95;
-   string act_mode_open_router_model_id = 96;
-   OpenRouterModelInfo act_mode_open_router_model_info = 97;
-   string act_mode_open_ai_model_id = 98;
-   OpenAiCompatibleModelInfo act_mode_open_ai_model_info = 99;
-   string act_mode_ollama_model_id = 100;
-   string act_mode_lm_studio_model_id = 101;
-   string act_mode_lite_llm_model_id = 102;
-   LiteLLMModelInfo act_mode_lite_llm_model_info = 103;
-   string act_mode_requesty_model_id = 104;
-   OpenRouterModelInfo act_mode_requesty_model_info = 105;
-   string act_mode_together_model_id = 106;
-   string act_mode_fireworks_model_id = 107;
-   string act_mode_sap_ai_core_model_id = 108;
-   string act_mode_sap_ai_core_deployment_id = 109;
-   string act_mode_groq_model_id = 110;
-   OpenRouterModelInfo act_mode_groq_model_info = 111;
-   string act_mode_baseten_model_id = 112;
-   OpenRouterModelInfo act_mode_baseten_model_info = 113;
-   string act_mode_hugging_face_model_id = 114;
-   OpenRouterModelInfo act_mode_hugging_face_model_info = 115;
-   string act_mode_huawei_cloud_maas_model_id = 116;
-   OpenRouterModelInfo act_mode_huawei_cloud_maas_model_info = 117;
-   string plan_mode_vercel_ai_gateway_model_id = 118;
-   OpenRouterModelInfo plan_mode_vercel_ai_gateway_model_info = 119;
-   string act_mode_vercel_ai_gateway_model_id = 120;
-   OpenRouterModelInfo act_mode_vercel_ai_gateway_model_info = 121;
-   string act_mode_oca_model_id = 122;
-   OcaModelInfo act_mode_oca_model_info = 123;
-   string minimax_api_line = 124;
-}
-
-=======
->>>>>>> ca87c21b
 // Request message for creating a new task
 message NewTaskRequest {
   Metadata metadata = 1;
